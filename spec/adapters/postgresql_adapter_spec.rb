--- conflicted
+++ resolved
@@ -2,77 +2,12 @@
 require 'apartment/adapters/postgresql_adapter'
 
 describe Apartment::Adapters::PostgresqlAdapter do
-<<<<<<< HEAD
-=======
-
-  before do
-    ActiveRecord::Base.establish_connection Apartment::Test.config['connections']['postgresql']
-    @schema_search_path = ActiveRecord::Base.connection.schema_search_path
-  end
-
-  after do
-    ActiveRecord::Base.clear_all_connections!
-  end
-
-  context "using schemas" do
-
-    let(:schema){ 'first_db_schema' }
-    let(:schema2){ 'another_db_schema' }
-    let(:database_names){ ActiveRecord::Base.connection.execute("SELECT nspname FROM pg_namespace;").collect{|row| row['nspname']} }
-
-    subject{ Apartment::Database.postgresql_adapter Apartment::Test.config['connections']['postgresql'].symbolize_keys }
-
-    before do
-      Apartment.use_postgres_schemas = true
-      subject.create(schema)
-      subject.create(schema2)
-    end
-
-    after do
-      # sometimes we manually drop these schemas in testing, dont' care if we can't drop hence rescue
-      subject.drop(schema) rescue true
-      subject.drop(schema2) rescue true
-    end
-
-    describe "#create" do
-
-      it "should create the new schema" do
-        database_names.should include(schema)
-      end
-
-      it "should load schema.rb to new schema" do
-        ActiveRecord::Base.connection.schema_search_path = schema
-        ActiveRecord::Base.connection.tables.should include('companies')
-      end
-
-      it "should reset connection when finished" do
-        ActiveRecord::Base.connection.schema_search_path.should_not == schema
-      end
-
-      it "should yield to block if passed" do
-        subject.drop(schema2) # so we don't get errors on creation
-
-        @count = 0  # set our variable so its visible in and outside of blocks
-
-        subject.create(schema2) do
-          @count = User.count
-          ActiveRecord::Base.connection.schema_search_path.should == schema2
-          User.create
-        end
-
-        subject.process(schema2){ User.count.should == @count + 1 }
-      end
-    end
-
-    describe "#drop" do
->>>>>>> 251746f6
 
   let(:config){ Apartment::Test.config['connections']['postgresql'] }
   subject{ Apartment::Database.postgresql_adapter config.symbolize_keys }
 
   context "using schemas" do
 
-<<<<<<< HEAD
     before{ Apartment.use_postgres_schemas = true }
 
     # Not sure why, but somehow using let(:database_names) memoizes for the whole example group, not just each test
@@ -80,79 +15,19 @@
       ActiveRecord::Base.connection.execute("SELECT nspname FROM pg_namespace;").collect{|row| row['nspname']}
     end
 
-    it_behaves_like "a schema based apartment adapter"
-
-=======
-      it "should raise an error for unkown database" do
-        expect {
-          subject.drop "unknown_database"
-        }.to raise_error(Apartment::SchemaNotFound)
-      end
-    end
-
-
-    describe "#process" do
-      it "should connect" do
-        subject.process(schema) do
-          ActiveRecord::Base.connection.schema_search_path.should == schema
-        end
-      end
-
-      it "should reset" do
-        subject.process(schema)
-        ActiveRecord::Base.connection.schema_search_path.should == @schema_search_path
-      end
-
-      # We're often finding when using Apartment in tests, the `current_database` (ie the previously attached to schema)
-      # gets dropped, but process will try to return to that schema in a test.  We should just reset if it doesnt exist
-      it "should not throw exception if current_database (schema) is no longer accessible" do
-        subject.switch(schema2)
-
-        expect {
-          subject.process(schema){ subject.drop(schema2) }
-        }.to_not raise_error(Apartment::SchemaNotFound)
-      end
-    end
-
-    describe "#reset" do
-      it "should reset connection" do
-        subject.switch(schema)
-        subject.reset
-        ActiveRecord::Base.connection.schema_search_path.should == @schema_search_path
-      end
-    end
-
-    describe "#switch" do
-      it "should connect to new schema" do
-        subject.switch(schema)
-        ActiveRecord::Base.connection.schema_search_path.should == schema
-      end
-
-      it "should reset connection if database is nil" do
-        subject.switch
-        ActiveRecord::Base.connection.schema_search_path.should == @schema_search_path
-      end
-    end
-
-    describe "#current_database" do
-      it "should return the current schema name" do
-        subject.switch(schema)
-        subject.current_database.should == schema
-      end
-    end
-
->>>>>>> 251746f6
+    it_should_behave_like "a db based apartment adapter"
+    it_should_behave_like "a schema based apartment adapter"
   end
-
+  
   context "using databases" do
 
-    before{ Apartment.use_postgres_schemas = false }
+    before{ Apartment.use_postgres_schemas = false }  
 
     # Not sure why, but somehow using let(:database_names) memoizes for the whole example group, not just each test
     def database_names
       ActiveRecord::Base.connection.execute("select datname from pg_database;").collect{|row| row['datname']}
     end
 
-    it_behaves_like "a db based apartment adapter"
+    it_should_behave_like "a db based apartment adapter"
   end
 end