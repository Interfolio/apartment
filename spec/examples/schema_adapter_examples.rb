--- conflicted
+++ resolved
@@ -48,37 +48,15 @@
 
       subject.create(schema2) do
         @count = User.count
-<<<<<<< HEAD
-        connection.schema_search_path.should include schema2
-        connection.schema_search_path.should_not include "public"
-        User.create
-      end
-
-      connection.schema_search_path.should_not include schema2
-=======
         connection.schema_search_path.should start_with schema2
         User.create
       end
 
       connection.schema_search_path.should_not start_with schema2
->>>>>>> 70834cfc
 
       subject.process(schema2){ User.count.should == @count + 1 }
     end
 
-<<<<<<< HEAD
-    describe "numeric database names" do
-      specify "should be allowed" do
-        expect {
-          subject.create(1234)
-        }.to_not raise_error
-        database_names.should include("1234")
-        # cleanup
-      end
-
-      after { subject.drop(1234) }
-
-=======
     context "numeric database names" do
       let(:db){ 1234 }
       it "should allow them" do
@@ -89,7 +67,6 @@
       end
 
       after{ subject.drop(db) }
->>>>>>> 70834cfc
     end
 
   end
@@ -101,17 +78,6 @@
       }.to raise_error(Apartment::SchemaNotFound)
     end
 
-<<<<<<< HEAD
-    describe "numeric dbs" do
-      it "should be droppable" do
-        subject.create(1234)
-        expect {
-          subject.drop(1234)
-        }.to_not raise_error
-        database_names.should_not include("1234")
-      end
-      after { subject.drop(1234) rescue nil }
-=======
     context "numeric database names" do
       let(:db){ 1234 }
 
@@ -124,28 +90,19 @@
       end
 
       after { subject.drop(db) rescue nil }
->>>>>>> 70834cfc
     end
   end
 
   describe "#process" do
     it "should connect" do
       subject.process(schema1) do
-<<<<<<< HEAD
-        connection.schema_search_path.should include schema1
-=======
         connection.schema_search_path.should start_with schema1
->>>>>>> 70834cfc
       end
     end
 
     it "should reset" do
       subject.process(schema1)
-<<<<<<< HEAD
-      connection.schema_search_path.should include public_schema
-=======
       connection.schema_search_path.should start_with public_schema
->>>>>>> 70834cfc
     end
   end
 
@@ -186,11 +143,7 @@
   describe "#switch" do
     it "should connect to new schema" do
       subject.switch(schema1)
-<<<<<<< HEAD
-      connection.schema_search_path.should include schema1
-=======
       connection.schema_search_path.should start_with schema1
->>>>>>> 70834cfc
     end
 
     it "should reset connection if database is nil" do
@@ -247,16 +200,6 @@
       }.to raise_error(Apartment::SchemaNotFound)
     end
 
-<<<<<<< HEAD
-    describe "numeric dbs" do
-      it "should connect" do
-        subject.create(1234)
-        expect {
-          subject.switch(1234)
-        }.to_not raise_error
-      end
-      after { subject.drop(1234) }
-=======
     context "numeric databases" do
       let(:db){ 1234 }
 
@@ -297,7 +240,6 @@
       it "prioritizes the switched schema to front of schema_search_path" do
         connection.schema_search_path.should start_with schema1
       end
->>>>>>> 70834cfc
     end
   end
 
