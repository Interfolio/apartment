--- conflicted
+++ resolved
@@ -164,11 +164,7 @@
 
 ### Excluding models
 
-<<<<<<< HEAD
 If you have some models that should always access the 'public' tenant, you can specify this by configuring Apartment using `Apartment.configure`.  This will yield a config object for you.  You can set excluded models like so:
-=======
-If you have some models that should always access the 'public' database, you can specify this by configuring Apartment using `Apartment.configure`.  This will yield a config object for you.  You can set excluded models like so:
->>>>>>> a025aa15
 
 ```ruby
 config.excluded_models = ["User", "Company"]        # these models will not be multi-tenanted, but remain in the global (public) namespace
@@ -176,11 +172,7 @@
 
 Note that a string representation of the model name is now the standard so that models are properly constantized when reloaded in development
 
-<<<<<<< HEAD
 Rails will always access the 'public' tenant when accessing these models,  but note that tables will be created in all schemas.  This may not be ideal, but its done this way because otherwise rails wouldn't be able to properly generate the schema.rb file.
-=======
-Rails will always access the 'public' database when accessing these models,  but note that tables will be created in all schemas.  This may not be ideal, but its done this way because otherwise rails wouldn't be able to properly generate the schema.rb file.
->>>>>>> a025aa15
 
 > **NOTE - Many-To-Many Excluded Models:**
 > Since model exclusions must come from referencing a real ActiveRecord model, `has_and_belongs_to_many` is NOT supported. In order to achieve a many-to-many relationship for excluded models, you MUST use `has_many :through`. This way you can reference the join model in the excluded models configuration.
@@ -266,17 +258,12 @@
 rake db:migrate
 ```
 
-This basically invokes `Apartment::Database.migrate(#{tenant_name})` for each tenant name supplied
+This just invokes `Apartment::Database.migrate(#{tenant_name})` for each tenant name supplied
 from `Apartment.tenant_names`
 
-<<<<<<< HEAD
 Note that you can disable the default migrating of all tenants with `db:migrate` by setting
 `Apartment.db_migrate_tenants = false` in your `Rakefile`. Note this must be done
 *before* the rake tasks are loaded. ie. before `YourApp::Application.load_tasks` is called
-=======
-This basically invokes `Apartment::Database.migrate(#{tenant_name})` for each tenant name supplied
-from `Apartment.tenant_names`
->>>>>>> a025aa15
 
 ### Handling Environments
 
