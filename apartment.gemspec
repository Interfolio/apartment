# -*- encoding: utf-8 -*-
$: << File.expand_path("../lib", __FILE__)
require "apartment/version"

Gem::Specification.new do |s|
  s.name = %q{apartment}
  s.version = Apartment::VERSION

  s.authors = ["Ryan Brunner", "Brad Robertson"]
  s.summary = %q{A Ruby gem for managing database multitenancy in Rails applications}
  s.description = %q{Apartment allows Rails applications to deal with database multitenancy}
  s.email = %w{ryan@ryanbrunner.com bradleyrobertson@gmail.com}
  s.files         = `git ls-files`.split("\n")
  s.test_files    = `git ls-files -- {spec}/*`.split("\n")
  
  s.homepage = %q{http://github.com/bradrobertson/apartment}
  s.licenses = ["MIT"]
  s.require_paths = ["lib"]
  s.rubygems_version = %q{1.3.7}
  
<<<<<<< HEAD
  s.add_dependency 'rails', '~> 3.1.2'   # must be >= 3.0.10 due to poor schema support pre 3.0.10, but < 3.1 because it hasn't been fully tested yet
=======
  s.add_dependency 'rails', '~> 3.1.2'
>>>>>>> edf6218c
  s.add_development_dependency 'rake', '~> 0.8.7'
  s.add_development_dependency 'sqlite3'
  s.add_development_dependency 'rspec', '~> 2.6.0'
  s.add_development_dependency 'rspec-rails', '~> 2.6.1'
  s.add_development_dependency 'capybara', '1.0.0'
  s.add_development_dependency 'pg', '~> 0.11.0'
<<<<<<< HEAD
  s.add_development_dependency 'mysql2', '~> 0.3.1'
=======
  s.add_development_dependency 'mysql2', '~> 0.3.7'
>>>>>>> edf6218c
  s.add_development_dependency "silent-postgres", "~> 0.1.1"
  s.add_development_dependency 'delayed_job', '~> 2.1.4'
end<|MERGE_RESOLUTION|>--- conflicted
+++ resolved
@@ -18,22 +18,14 @@
   s.require_paths = ["lib"]
   s.rubygems_version = %q{1.3.7}
   
-<<<<<<< HEAD
-  s.add_dependency 'rails', '~> 3.1.2'   # must be >= 3.0.10 due to poor schema support pre 3.0.10, but < 3.1 because it hasn't been fully tested yet
-=======
   s.add_dependency 'rails', '~> 3.1.2'
->>>>>>> edf6218c
   s.add_development_dependency 'rake', '~> 0.8.7'
   s.add_development_dependency 'sqlite3'
   s.add_development_dependency 'rspec', '~> 2.6.0'
   s.add_development_dependency 'rspec-rails', '~> 2.6.1'
   s.add_development_dependency 'capybara', '1.0.0'
   s.add_development_dependency 'pg', '~> 0.11.0'
-<<<<<<< HEAD
-  s.add_development_dependency 'mysql2', '~> 0.3.1'
-=======
   s.add_development_dependency 'mysql2', '~> 0.3.7'
->>>>>>> edf6218c
   s.add_development_dependency "silent-postgres", "~> 0.1.1"
   s.add_development_dependency 'delayed_job', '~> 2.1.4'
 end